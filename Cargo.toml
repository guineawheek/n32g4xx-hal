--- conflicted
+++ resolved
@@ -19,13 +19,8 @@
 license = "0BSD"
 name = "n32g4xx-hal"
 readme = "README.md"
-<<<<<<< HEAD
 repository = "https://github.com/guineawheek/n32g4xx-hal"
-version = "0.10.1"
-=======
-repository = "https://github.com/Redux-Robotics/n32g4xx-hal"
 version = "0.10.2"
->>>>>>> 71d7db40
 
 [package.metadata.docs.rs]
 features = ["n32g455", "rtic2", "defmt"]
@@ -39,11 +34,7 @@
 cortex-m-rt = "0.7.3"
 nb = "1.1"
 rand_core = "0.6.4"
-<<<<<<< HEAD
 n32g4 = "0.1.0"
-=======
-n32g4 = { git = "ssh://git@github.com/Redux-Robotics/n32g4.git", features = ["critical-section"]}
->>>>>>> 71d7db40
 stm32-usbd = { version = "0.7.0"}
 embedded-dma = "0.2.0"
 bare-metal = { version = "1" }
